--- conflicted
+++ resolved
@@ -14,7 +14,6 @@
 import {
   txLibInfo
 } from "./../txLibInfo.js"
-
 
 var GAP_LIMIT = 25
 var DATA_STORE_FOLDER = 'txEngineFolderBTC'
@@ -337,10 +336,6 @@
         return
       }
 
-<<<<<<< HEAD
-
-=======
->>>>>>> c3a59879
       //console.log("got transactions for ", wallet, this$1.txIndex[wallet].transactionHash, hash)
 
       this$1.txIndex[wallet].transactionHash = hash
@@ -489,7 +484,7 @@
     for (var i in newHeadersList) {
       prom.push(this.electrum.getBlockHeader(newHeadersList[i]).then(getCallback(newHeadersList[i])))
     }
-    
+
     return Promise.all(prom).then(function(){
       if (newHeadersList.length > 1) {
         this$1.updateHeadersLocalData()
@@ -516,18 +511,6 @@
           if (this$1.transactionHistory[hash]) {
             continue
           }
-<<<<<<< HEAD
-          //// console.log("I>>",address )
-        }
-        var outputs = tx.outputs
-        //// console.log("OUTPUTS ==> ", outputs)
-        for (var j in outputs){
-
-          address = outputs[j].getAddress().toBase58()
-          var addressIndex = this$1.addresses.indexOf(address)
-          if ( (addressIndex==-1 && outgoingTransaction) || (!outgoingTransaction && addressIndex>-1)){
-            totalAmount+=outputs[j].value
-=======
           //// console.log("inputs ==> ", inputs)
           var outgoingTransaction = false
           var totalAmount = 0
@@ -558,7 +541,6 @@
               totalAmount += outputs[j].value
             }
             //// console.log("O>",address, "V>",outputs[j].value )
->>>>>>> c3a59879
           }
 
           var d = ts
@@ -566,13 +548,7 @@
 
           var t = new ABCTransaction(hash, d, "BTC", 1, totalAmount, 10000, "signedTx", {})
 
-<<<<<<< HEAD
-        this$1.transactionHistory[hash] = t
-
-        transactionList.push(t)
-=======
           this$1.transactionHistory[hash] = t
->>>>>>> c3a59879
 
           transactionList.push(t)
 
@@ -963,4 +939,4 @@
 
 export {
   ABCTxLibBTC
-}
+}