// @flow
import type { AbcWalletInfo } from 'airbitz-core-types'
import type { EngineState } from './engine-state.js'

// $FlowFixMe
const BufferJS = require('bufferPlaceHolder').Buffer
const bcoin = require('bcoin')
const crypto = require('crypto')

const GAP_LIMIT = 10
const UNUSED = 0
const LEASED = 1
const USED = 2

type Key = {
  state: number,
  displayAddress: string,
  scriptHash: string,
  index: number
}

type KeyRing = {
  pubKey: any,
  pubPriv: any,
  children: Array<Key>
}

export class KeyMananger {
  bip: string
  masterPath: string
  currencyName: string
  network: string
  masterKeys: any
  engineState: EngineState
  gapLimit: number
  keys: {
    receive: KeyRing,
    change: KeyRing
  }

  constructor (
    keyInfo: AbcWalletInfo,
    engineState: EngineState,
    gapLimit: number
  ) {
    if (!keyInfo.keys) throw new Error('Missing Master Key')

    const walletType = keyInfo.type
    const bip = walletType.split('-')[1]
    this.bip = bip && bip.includes('bip') ? bip : 'bip32'
    this.masterPath = ''
    switch (bip) {
      case 'bip32':
        this.masterPath = 'm/0'
        break
      case 'bip44':
        this.masterPath = "m/44'/0'/0'"
        break
      case 'bip49':
        this.masterPath = "m/49'/0'/0'"
        break
    }
    this.currencyName = walletType
      .split(':')[1]
      .split('-')[0]
      .toLowerCase()
    this.network = walletType.includes('testnet') ? 'testnet' : 'main'

    this.masterKeys = keyInfo.keys
    this.masterKeys.masterPrivate = keyInfo.keys[`${this.currencyName}Key`]
    this.masterKeys.masterPublic = keyInfo.keys[`${this.currencyName}Xpub`]

    if (!this.masterKeys.masterPublic && !this.masterKeys.masterPrivate) {
      throw new Error('Missing Master Key')
    }

    if (!this.masterKeys.masterPublic) {
      this.masterKeys.masterPrivate = this.getPrivateFromSeed(
        this.masterKeys.masterPrivate
      )
    } else {
      this.masterKeys.masterPublic = bcoin.hd.PublicKey.fromBase58(
        this.masterKeys.masterPublic,
        this.network
      )
    }

    this.engineState = engineState

    this.gapLimit = gapLimit || GAP_LIMIT
    this.keys = {
      receive: {
        pubKey: null,
        pubPriv: null,
        children: []
      },
      change: {
        pubKey: null,
        pubPriv: null,
        children: []
      }
    }

    for (const scriptHash in this.engineState.addressCache) {
      const address = this.engineState.addressCache[scriptHash]
      const { txids, displayAddress, path } = address
      const [branch, index] = path.split(this.masterPath)[1].split('/')
      const state = txids && txids.length > 0 ? USED : UNUSED
      const key = { state, displayAddress, scriptHash, index: parseInt(index) }
      if (branch) {
        this.keys.receive.children.push(key)
      } else {
        this.keys.change.children.push(key)
      }
    }
    this.keys.receive.children.sort(
      (a, b) => (a.index > b.index ? -1 : a.index < b.index ? 1 : 0)
    )
    this.keys.change.children.sort(
      (a, b) => (a.index > b.index ? -1 : a.index < b.index ? 1 : 0)
    )
    this.setLookAhead()
  }

  // ////////////////////////////////////////////// //
  // /////////////// Public API /////////////////// //
  // ////////////////////////////////////////////// //

  getReceiveAddress () {
    return this.getNextAvailable(this.keys.receive.children)
  }

  getChangeAddress () {
    if (this.bip === 'bip32') return this.getReceiveAddress()
    return this.getNextAvailable(this.keys.change.children)
  }

  use (scriptHash: string) {
    const address: any = this.scriptHashToAddress(scriptHash)
    address.state = USED
    this.setLookAhead()
  }

  unuse (scriptHash: string) {
    const address: any = this.scriptHashToAddress(scriptHash)
    address.state = UNUSED
    this.setLookAhead()
  }

  lease (scriptHash: string) {
    const address: any = this.scriptHashToAddress(scriptHash)
    address.state = LEASED
    this.setLookAhead()
  }

  deriveKey (branch: number, index?: number, key?: any) {
    if (typeof index !== 'number' && !key) {
      key = index
      index = 0
    }
    key = key || this.masterKeys.masterPublic
    key = key.derive(branch)
    return index ? key.derive(index) : key
  }

<<<<<<< HEAD
  async createTX (spendTargets: Array<any>, utxos: Array<UtxoObj>, blockHeight: number, rate: number, maxFee?: number) {
=======
  async createTX (
    spendTargets: Array<any>,
    blockHeight: number,
    rate: number,
    maxFee?: number
  ) {
>>>>>>> fdeffad9
    if (spendTargets.length === 0) throw new Error('No outputs available.')
    const mtx = new bcoin.primitives.MTX()

    // Add the outputs
    for (const spendTarget of spendTargets) {
      const value = parseInt(spendTarget.nativeAmount)
      const script = bcoin.script.fromAddress(spendTarget.publicAddress)
      mtx.addOutput(script, value)
    }

    const coins = utxos.map(utxo => {
      const rawTx = this.engineState.txCache[utxo.txid]
      const bcoinTX = bcoin.primitives.TX.fromRaw(BufferJS.from(rawTx, 'hex'))
      const bcoinTXJSON = bcoinTX.getJSON(this.network)

      return new bcoin.primitives.Coin({
        version: bcoinTXJSON.version,
        height: bcoinTXJSON.height, // TODO, get real height
        value: utxo.value,
        script: bcoinTXJSON.inputs[utxo.index].script,
        coinbase: !!bcoinTXJSON.inputs[utxo.index].prevout,
        hash: utxo.txid,
        index: utxo.index
      })
    })

    await mtx.fund(coins, {
      selection: 'age',
      round: true,
      changeAddress: this.getChangeAddress().displayAddress,
      height: blockHeight,
      rate: rate,
      maxFee: maxFee,
      estimate: prev => this.estimateSize(prev)
    })

    return mtx
  }

  sign (tx: any) {}

  // ////////////////////////////////////////////// //
  // ////////////// Private API /////////////////// //
  // ////////////////////////////////////////////// //

  scriptHashToAddress (scriptHash: string) {
    for (const branch in this.keys) {
      for (const address of this.keys[branch]) {
        if (address.scriptHash === scriptHash) {
          return address
        }
      }
    }
    return null
  }

  getNextAvailable (keys: Array<Key>) {
    let key = null
    for (let i = keys.length - 1; i >= 0; i++) {
      if (keys[i].state === UNUSED) {
        key = keys[i]
        break
      }
    }
    if (!key) {
      for (let i = keys.length - 1; i >= 0; i++) {
        if (keys[i].state === LEASED) {
          key = keys[i]
          break
        }
      }
    }
    if (!key) {
      this.setLookAhead()
      return this.getNextAvailable(keys)
    }

    key.state = LEASED
    this.setLookAhead()
    return key
  }

  getPrivateFromSeed (seed: string) {
    let privateKey
    try {
      const mnemonic = bcoin.hd.Mnemonic.fromPhrase(seed)
      privateKey = bcoin.hd.PrivateKey.fromMnemonic(
        mnemonic,
        this.network
      ).toPublic()
    } catch (e) {
      const keyBuffer = BufferJS.from(seed, 'base64')
      privateKey = bcoin.hd.PrivateKey.fromSeed(keyBuffer, this.network)
    }
    return privateKey.derivePath(this.masterPath)
  }

  setLookAhead () {
    if (this.bip !== 'bip32') {
      if (this.deriveNewKeys(this.keys.change, 0)) this.setLookAhead()
    }
    if (this.deriveNewKeys(this.keys.receive, 1)) this.setLookAhead()
  }

  deriveNewKeys (keyRing: KeyRing, branch: number) {
    let newPubKey = null
    let index = 0
    const { children, pubKey } = keyRing
    if (!pubKey) {
      keyRing.pubKey = this.deriveKey(branch)
    }
    // deriveNewKeys
    if (!children.length) {
      newPubKey = this.deriveKey(0, keyRing.pubKey)
    } else {
      for (let i = 0; i < children.length; i++) {
        if (children[i].state === USED && i < this.gapLimit) {
          index = children.length
          newPubKey = this.deriveKey(index, keyRing.pubKey)
          break
        }
      }
    }
    if (newPubKey) {
      let hash = ''
      let type = 'pubkeyhash'
      let version = -1
      if (this.bip === 'bip49') {
        hash = '' // TODO
        type = 'scripthash'
        version = 1
      } else {
        hash = '' // TODO
      }
      const address = bcoin.primities.Address.fromHash(
        hash,
        type,
        version,
        this.network
      )
      const scriptHash = this.addressToScriptHash(address)
      this.engineState.addAddress(
        scriptHash,
        address,
        `${this.masterPath}/${branch}/${index}`
      )
      children.unshift({
        state: UNUSED,
        displayAddress: address,
        scriptHash: scriptHash,
        index: index
      })
    }
    return newPubKey
  }

  addressToScriptHash (address: string) {
    const script = bcoin.script.fromAddress(address)
    const scriptRaw = script.toRaw()
    const scriptHash = crypto
      .createHash('sha256')
      .update(scriptRaw)
      .digest()
      .toString('hex')
    // $FlowFixMe
    const reversedScriptHash = scriptHash
      .match(/../g)
      .reverse()
      .join('')
    return reversedScriptHash
  }

  async estimateSize (prev: any) {
    const scale = bcoin.consensus.WITNESS_SCALE_FACTOR
    const address = prev.getAddress()
    if (!address) return -1

    let size = 0

    if (prev.isScripthash()) {
      if (this.bip === 'bip49') {
        size += 23 // redeem script
        size *= 4 // vsize
        // Varint witness items length.
        size += 1
        // Calculate vsize
        size = ((size + scale - 1) / scale) | 0
      }
    }

    if (this.bip !== 'bip49') {
      // P2PKH
      // OP_PUSHDATA0 [signature]
      size += 1 + 73
      // OP_PUSHDATA0 [key]
      size += 1 + 33
      // size of input script.
      size += this.sizeVarint(size)
    }

    return size
  }

  sizeVarint (num: number) {
    if (num < 0xfd) return 1
    if (num <= 0xffff) return 3
    if (num <= 0xffffffff) return 5
    return 9
  }
}<|MERGE_RESOLUTION|>--- conflicted
+++ resolved
@@ -126,30 +126,30 @@
   // /////////////// Public API /////////////////// //
   // ////////////////////////////////////////////// //
 
-  getReceiveAddress () {
+  getReceiveAddress (): string {
     return this.getNextAvailable(this.keys.receive.children)
   }
 
-  getChangeAddress () {
+  getChangeAddress (): string {
     if (this.bip === 'bip32') return this.getReceiveAddress()
     return this.getNextAvailable(this.keys.change.children)
   }
 
   use (scriptHash: string) {
-    const address: any = this.scriptHashToAddress(scriptHash)
-    address.state = USED
+    const keyToUse: Key = this.scriptHashToKey(scriptHash)
+    keyToUse.state = USED
     this.setLookAhead()
   }
 
   unuse (scriptHash: string) {
-    const address: any = this.scriptHashToAddress(scriptHash)
-    address.state = UNUSED
+    const keyToUnsue: Key = this.scriptHashToKey(scriptHash)
+    keyToUnsue.state = UNUSED
     this.setLookAhead()
   }
 
   lease (scriptHash: string) {
-    const address: any = this.scriptHashToAddress(scriptHash)
-    address.state = LEASED
+    const keyToLease: Key = this.scriptHashToKey(scriptHash)
+    keyToLease.state = LEASED
     this.setLookAhead()
   }
 
@@ -163,16 +163,13 @@
     return index ? key.derive(index) : key
   }
 
-<<<<<<< HEAD
-  async createTX (spendTargets: Array<any>, utxos: Array<UtxoObj>, blockHeight: number, rate: number, maxFee?: number) {
-=======
   async createTX (
     spendTargets: Array<any>,
+    utxos: Array<UtxoObj>,
     blockHeight: number,
     rate: number,
     maxFee?: number
   ) {
->>>>>>> fdeffad9
     if (spendTargets.length === 0) throw new Error('No outputs available.')
     const mtx = new bcoin.primitives.MTX()
 
@@ -218,11 +215,22 @@
   // ////////////// Private API /////////////////// //
   // ////////////////////////////////////////////// //
 
-  scriptHashToAddress (scriptHash: string) {
-    for (const branch in this.keys) {
-      for (const address of this.keys[branch]) {
-        if (address.scriptHash === scriptHash) {
-          return address
+  scriptHashToKey (scriptHash: string) {
+    for (const branch: KeyRing in this.keys) {
+      for (const keyForBranch: key of this.keys[branch].children) {
+        if (keyForBranch.scriptHash === scriptHash) {
+          return keyForBranch
+        }
+      }
+    }
+    return null
+  }
+
+  addressToKey (address: string) {
+    for (const branch: KeyRing in this.keys) {
+      for (const keyForBranch: key of this.keys[branch].children) {
+        if (keyForBranch.displayAddress === address) {
+          return keyForBranch
         }
       }
     }
