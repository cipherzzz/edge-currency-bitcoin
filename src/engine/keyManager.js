--- conflicted
+++ resolved
@@ -91,7 +91,6 @@
   currencyName: string
   network: string
   gapLimit: number
-<<<<<<< HEAD
   keys: Keys
   onNewAddress: (scriptHash: string, address: string, path: string) => void
   onNewKey: (keys: any) => void
@@ -110,27 +109,6 @@
     // Check for any way to init the wallet with either a seed or master keys
     if (seed === '' && (!rawKeys.master ||
       (!rawKeys.master.xpriv && !rawKeys.master.xpub))) {
-=======
-  keys: {
-    master: KeyRing,
-    receive: KeyRing,
-    change: KeyRing
-  }
-
-  constructor (
-    keyInfo: AbcWalletInfo,
-    engineState: EngineState,
-    walletLocalEncryptedFolder: any,
-    gapLimit: number,
-    network: string
-  ) {
-    this.network = network
-    if (
-      !keyInfo.keys ||
-      (!keyInfo.keys[`${this.network}Xpub`] &&
-        !keyInfo.keys[`${this.network}Key`])
-    ) {
->>>>>>> 29d24fcd
       throw new Error('Missing Master Key')
     }
     this.seed = seed
@@ -221,43 +199,9 @@
   // /////////////// Public API /////////////////// //
   // ////////////////////////////////////////////// //
   async load () {
-<<<<<<< HEAD
     // If we don't have any master key we will now create it from seed
     if (!this.keys.master.privKey && !this.keys.master.pubKey) {
       const privateKey = await this.getPrivateFromSeed(this.seed)
-=======
-    let privateKey = null
-
-    // See if we have an xpriv key stored in local encrypted storage
-    console.log('PTIMER START loadEncryptedFromDisk ' + Date.now())
-    let keyObj = await this.loadEncryptedFromDisk()
-    console.log('PTIMER END loadEncryptedFromDisk ' + Date.now())
-    if (keyObj) {
-      try {
-        // bcoin says fromJSON but it's really from JS object
-        console.log('PTIMER START fromJSON ' + Date.now())
-        privateKey = bcoin.hd.PrivateKey.fromJSON(keyObj)
-        console.log('PTIMER END fromJSON ' + Date.now())
-      } catch (e) {
-        console.log('PTIMER CATCH key=NULL ' + Date.now())
-        privateKey = null
-        keyObj = null
-      }
-    }
-
-    if (!privateKey) {
-      if (this.keys.master.privKey) {
-        privateKey = await this.getPrivateFromSeed(this.keys.master.privKey)
-      } else {
-        this.keys.master.pubKey = bcoin.hd.PublicKey.fromBase58(
-          this.keys.master.pubKey,
-          this.network
-        )
-      }
-    }
-
-    if (privateKey) {
->>>>>>> 29d24fcd
       this.keys.master.privKey = privateKey.derivePath(this.masterPath)
       this.keys.master.pubKey = this.keys.master.privKey.toPublic()
       this.saveKeysToCache()
@@ -320,7 +264,6 @@
       mtx.addOutput(script, value)
     }
 
-<<<<<<< HEAD
     if (CPFP) {
       utxos = utxos.filter(({ utxo }) => utxo.txid === CPFP)
       // If not outputs are given try and build the most efficient TX
@@ -342,9 +285,6 @@
     }
 
     const coins = utxos.map(({utxo, rawTx, height}) => {
-=======
-    const coins = utxos.map(({ utxo, rawTx, height }) => {
->>>>>>> 29d24fcd
       const bcoinTX = bcoin.primitives.TX.fromRaw(rawTx, 'hex')
       return bcoin.primitives.Coin.fromTX(bcoinTX, utxo.index, height)
     })
@@ -537,30 +477,6 @@
     if (newKey) await this.setLookAhead()
   }
 
-<<<<<<< HEAD
-=======
-  async loadEncryptedFromDisk () {
-    try {
-      const data: string = await this.walletLocalEncryptedFolder
-        .file('privateKey')
-        .getText()
-      const dataObj = JSON.parse(data)
-      return dataObj
-    } catch (e) {
-      return null
-    }
-  }
-
-  async saveEncryptedToDisk (xprivObj: any) {
-    try {
-      const xprivJson = JSON.stringify(xprivObj)
-      await this.walletLocalEncryptedFolder
-        .file('privateKey')
-        .setText(xprivJson)
-    } catch (e) {}
-  }
-
->>>>>>> 29d24fcd
   async deriveNewKeys (keyRing: KeyRing, branch: number) {
     let newPubKey = null
     let { pubKey } = keyRing
